/*
 * Copyright 2017 Dgraph Labs, Inc. and Contributors
 *
 * Licensed under the Apache License, Version 2.0 (the "License");
 * you may not use this file except in compliance with the License.
 * You may obtain a copy of the License at
 *
 *     http://www.apache.org/licenses/LICENSE-2.0
 *
 * Unless required by applicable law or agreed to in writing, software
 * distributed under the License is distributed on an "AS IS" BASIS,
 * WITHOUT WARRANTIES OR CONDITIONS OF ANY KIND, either express or implied.
 * See the License for the specific language governing permissions and
 * limitations under the License.
 */

package badger

import (
	"bufio"
	"bytes"
	"context"
	"encoding/binary"
	"io"

	"github.com/dgraph-io/badger/v2/pb"
	"github.com/dgraph-io/badger/v2/y"
	"github.com/golang/protobuf/proto"
)

// Backup is a wrapper function over Stream.Backup to generate full and incremental backups of the
// DB. For more control over how many goroutines are used to generate the backup, or if you wish to
// backup only a certain range of keys, use Stream.Backup directly.
func (db *DB) Backup(w io.Writer, since uint64) (uint64, error) {
	stream := db.NewStream()
	stream.LogPrefix = "DB.Backup"
	return stream.Backup(w, since)
}

// Backup dumps a protobuf-encoded list of all entries in the database into the
// given writer, that are newer than the specified version. It returns a
// timestamp indicating when the entries were dumped which can be passed into a
// later invocation to generate an incremental dump, of entries that have been
// added/modified since the last invocation of Stream.Backup().
//
// This can be used to backup the data in a database at a given point in time.
func (stream *Stream) Backup(w io.Writer, since uint64) (uint64, error) {
	stream.KeyToList = func(key []byte, itr *Iterator) (*pb.KVList, error) {
		list := &pb.KVList{}
		for ; itr.Valid(); itr.Next() {
			item := itr.Item()
			if !bytes.Equal(item.Key(), key) {
				return list, nil
			}
			if item.Version() < since {
				// Ignore versions less than given timestamp, or skip older
				// versions of the given key.
				return list, nil
			}

			var valCopy []byte
			if !item.IsDeletedOrExpired() {
				// No need to copy value, if item is deleted or expired.
				var err error
				valCopy, err = item.ValueCopy(nil)
				if err != nil {
					stream.db.opt.Errorf("Key [%x, %d]. Error while fetching value [%v]\n",
						item.Key(), item.Version(), err)
					return nil, err
				}
			}

			// clear txn bits
			meta := item.meta &^ (bitTxn | bitFinTxn)
			kv := &pb.KV{
				Key:       item.KeyCopy(nil),
				Value:     valCopy,
				UserMeta:  []byte{item.UserMeta()},
				Version:   item.Version(),
				ExpiresAt: item.ExpiresAt(),
				Meta:      []byte{meta},
			}
			list.Kv = append(list.Kv, kv)

			switch {
			case item.DiscardEarlierVersions():
				// If we need to discard earlier versions of this item, add a delete
				// marker just below the current version.
				list.Kv = append(list.Kv, &pb.KV{
					Key:     item.KeyCopy(nil),
					Version: item.Version() - 1,
					Meta:    []byte{bitDelete},
				})
				return list, nil

			case item.IsDeletedOrExpired():
				return list, nil
			}
		}
		return list, nil
	}

	var maxVersion uint64
	stream.Send = func(list *pb.KVList) error {
		for _, kv := range list.Kv {
			if maxVersion < kv.Version {
				maxVersion = kv.Version
			}
		}
		return writeTo(list, w)
	}

	if err := stream.Orchestrate(context.Background()); err != nil {
		return 0, err
	}
	return maxVersion, nil
}

func writeTo(list *pb.KVList, w io.Writer) error {
	if err := binary.Write(w, binary.LittleEndian, uint64(proto.Size(list))); err != nil {
		return err
	}
	buf, err := proto.Marshal(list)
	if err != nil {
		return err
	}
	_, err = w.Write(buf)
	return err
}

// KVLoader is used to write KVList objects in to badger. It can be used to restore a backup.
type KVLoader struct {
	db          *DB
	throttle    *y.Throttle
	entries     []*Entry
	entriesSize int64
}

// NewKVLoader returns a new instance of KVLoader.
func (db *DB) NewKVLoader(maxPendingWrites int) *KVLoader {
	return &KVLoader{
		db:       db,
		throttle: y.NewThrottle(maxPendingWrites),
		entries:  make([]*Entry, 0, db.opt.maxBatchCount),
	}
}

// Set writes the key-value pair to the database.
func (l *KVLoader) Set(kv *pb.KV) error {
	var userMeta, meta byte
	if len(kv.UserMeta) > 0 {
		userMeta = kv.UserMeta[0]
	}
	if len(kv.Meta) > 0 {
		meta = kv.Meta[0]
	}
	e := &Entry{
		Key:       y.KeyWithTs(kv.Key, kv.Version),
		Value:     kv.Value,
		UserMeta:  userMeta,
		ExpiresAt: kv.ExpiresAt,
		meta:      meta,
	}
	estimatedSize := int64(e.estimateSize(l.db.opt.ValueThreshold))
	// Flush entries if inserting the next entry would overflow the transactional limits.
	if int64(len(l.entries))+1 >= l.db.opt.maxBatchCount ||
		l.entriesSize+estimatedSize >= l.db.opt.maxBatchSize {
		if err := l.send(); err != nil {
			return err
		}
	}
	l.entries = append(l.entries, e)
	l.entriesSize += estimatedSize
	return nil
}

func (l *KVLoader) send() error {
	if err := l.throttle.Do(); err != nil {
		return err
	}
	if err := l.db.batchSetAsync(l.entries, func(err error) {
		l.throttle.Done(err)
	}); err != nil {
		return err
	}

	l.entries = make([]*Entry, 0, l.db.opt.maxBatchCount)
	l.entriesSize = 0
	return nil
}

// Finish is meant to be called after all the key-value pairs have been loaded.
func (l *KVLoader) Finish() error {
	if len(l.entries) > 0 {
		if err := l.send(); err != nil {
			return err
		}
	}
	return l.throttle.Finish()
}

// Load reads a protobuf-encoded list of all entries from a reader and writes
// them to the database. This can be used to restore the database from a backup
// made by calling DB.Backup(). If more complex logic is needed to restore a badger
// backup, the KVLoader interface should be used instead.
//
// DB.Load() should be called on a database that is not running any other
// concurrent transactions while it is running.
func (db *DB) Load(r io.Reader, maxPendingWrites int) error {
	br := bufio.NewReaderSize(r, 16<<10)
	unmarshalBuf := make([]byte, 1<<10)

	ldr := db.NewKVLoader(maxPendingWrites)
	for {
		var sz uint64
		err := binary.Read(br, binary.LittleEndian, &sz)
		if err == io.EOF {
			break
		} else if err != nil {
			return err
		}

		if cap(unmarshalBuf) < int(sz) {
			unmarshalBuf = make([]byte, sz)
		}

		if _, err = io.ReadFull(br, unmarshalBuf[:sz]); err != nil {
			return err
		}

		list := &pb.KVList{}
		if err := proto.Unmarshal(unmarshalBuf[:sz], list); err != nil {
			return err
		}

		for _, kv := range list.Kv {
<<<<<<< HEAD
			if err := ldr.set(kv); err != nil {
=======
			if err := ldr.Set(kv); err != nil {
>>>>>>> ea01d380
				return err
			}

			// Update nextTxnTs, memtable stores this
			// timestamp in badger head when flushed.
			if kv.Version >= db.orc.nextTxnTs {
				db.orc.nextTxnTs = kv.Version + 1
			}
		}
	}

	if err := ldr.Finish(); err != nil {
		return err
	}
	db.orc.txnMark.Done(db.orc.nextTxnTs - 1)
	return nil
}<|MERGE_RESOLUTION|>--- conflicted
+++ resolved
@@ -234,11 +234,7 @@
 		}
 
 		for _, kv := range list.Kv {
-<<<<<<< HEAD
-			if err := ldr.set(kv); err != nil {
-=======
 			if err := ldr.Set(kv); err != nil {
->>>>>>> ea01d380
 				return err
 			}
 
