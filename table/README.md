Size of table is 127,618,890 bytes for all benchmarks.

# BenchmarkRead
```
$ go test -bench ^BenchmarkRead$ -run ^$ -count 3
goos: linux
goarch: amd64
pkg: github.com/dgraph-io/badger/table
BenchmarkRead-16    	      10	 153281932 ns/op
BenchmarkRead-16    	      10	 153454443 ns/op
BenchmarkRead-16    	      10	 155349696 ns/op
PASS
ok  	github.com/dgraph-io/badger/table	23.549s
```

Size of table is 127,618,890 bytes, which is ~122MB.

The rate is ~783MB/s using LoadToRAM (when table is in RAM).

To read a 64MB table, this would take ~0.0817s, which is negligible.

# BenchmarkReadAndBuild
```go
$ go test -bench BenchmarkReadAndBuild -run ^$ -count 3
goos: linux
goarch: amd64
pkg: github.com/dgraph-io/badger/table
BenchmarkReadAndBuild-16    	       2	 945041628 ns/op
BenchmarkReadAndBuild-16    	       2	 947120893 ns/op
BenchmarkReadAndBuild-16    	       2	 954909506 ns/op
PASS
ok  	github.com/dgraph-io/badger/table	26.856s
```

The rate is ~127MB/s. To build a 64MB table, this would take ~0.5s. Note that this
does NOT include the flushing of the table to disk. All we are doing above is
reading one table (which is in RAM) and write one table in memory.

The table building takes 0.5-0.0817s ~ 0.4183s.

# BenchmarkReadMerged
Below, we merge 5 tables. The total size remains unchanged at ~122M.

```go
$ go test -bench ReadMerged -run ^$ -count 3
BenchmarkReadMerged-16   	       2	954475788 ns/op
BenchmarkReadMerged-16   	       2	955252462 ns/op
BenchmarkReadMerged-16  	       2	956857353 ns/op
PASS
ok  	github.com/dgraph-io/badger/table	33.327s
```

The rate is ~127MB/s. To read a 64MB table using merge iterator, this would take ~0.5s.

# BenchmarkRandomRead

```go
go test -bench BenchmarkRandomRead$ -run ^$ -count 3
goos: linux
goarch: amd64
pkg: github.com/dgraph-io/badger/table
BenchmarkRandomRead-16    	  300000	      3596 ns/op
BenchmarkRandomRead-16    	  300000	      3621 ns/op
BenchmarkRandomRead-16    	  300000	      3596 ns/op
PASS
ok  	github.com/dgraph-io/badger/table	44.727s
```

<<<<<<< HEAD
The rate is ~76M/s. To build a 64M table, this would take ~0.84s. The writing
takes ~1.3s as we saw above. So in total, we expect around 0.84+1.3 ~ 2.1s.
This roughly matches what we observe when running populate. There might be
some additional overhead due to the concurrent writes going on, in flushing the
table to disk. Also, the tables tend to be slightly bigger than 64M/s.

# DB Open benchmark
1. Create badger DB with 2 billion key-value pairs (about 380GB of data)
```
badger fill -m 2000 --dir="/tmp/data" --sorted
```
2. Clear buffers and swap memory
```
free -mh && sync && echo 3 | sudo tee /proc/sys/vm/drop_caches && sudo swapoff -a && sudo swapon -a && free -mh
```
Also flush disk buffers
```
blockdev --flushbufs /dev/nvme0n1p4
```
3. Run the benchmark
```
go test -run=^$ github.com/dgraph-io/badger -bench ^BenchmarkDBOpen$ -benchdir="/tmp/data" -v

badger 2019/06/04 17:15:56 INFO: 126 tables out of 1028 opened in 3.017s
badger 2019/06/04 17:15:59 INFO: 257 tables out of 1028 opened in 6.014s
badger 2019/06/04 17:16:02 INFO: 387 tables out of 1028 opened in 9.017s
badger 2019/06/04 17:16:05 INFO: 516 tables out of 1028 opened in 12.025s
badger 2019/06/04 17:16:08 INFO: 645 tables out of 1028 opened in 15.013s
badger 2019/06/04 17:16:11 INFO: 775 tables out of 1028 opened in 18.008s
badger 2019/06/04 17:16:14 INFO: 906 tables out of 1028 opened in 21.003s
badger 2019/06/04 17:16:17 INFO: All 1028 tables opened in 23.851s
badger 2019/06/04 17:16:17 INFO: Replaying file id: 1998 at offset: 332000
badger 2019/06/04 17:16:17 INFO: Replay took: 9.81µs
goos: linux
goarch: amd64
pkg: github.com/dgraph-io/badger
BenchmarkDBOpen-16    	       1	23930082140 ns/op
PASS
ok  	github.com/dgraph-io/badger	24.076s

```
It takes about 23.851s to open a DB with 2 billion sorted key-value entries.
=======
For random read benchmarking, we are randomly reading a key and verifying its value.
>>>>>>> 6a824d01
<|MERGE_RESOLUTION|>--- conflicted
+++ resolved
@@ -65,13 +65,7 @@
 PASS
 ok  	github.com/dgraph-io/badger/table	44.727s
 ```
-
-<<<<<<< HEAD
-The rate is ~76M/s. To build a 64M table, this would take ~0.84s. The writing
-takes ~1.3s as we saw above. So in total, we expect around 0.84+1.3 ~ 2.1s.
-This roughly matches what we observe when running populate. There might be
-some additional overhead due to the concurrent writes going on, in flushing the
-table to disk. Also, the tables tend to be slightly bigger than 64M/s.
+For random read benchmarking, we are randomly reading a key and verifying its value.
 
 # DB Open benchmark
 1. Create badger DB with 2 billion key-value pairs (about 380GB of data)
@@ -108,7 +102,4 @@
 ok  	github.com/dgraph-io/badger	24.076s
 
 ```
-It takes about 23.851s to open a DB with 2 billion sorted key-value entries.
-=======
-For random read benchmarking, we are randomly reading a key and verifying its value.
->>>>>>> 6a824d01
+It takes about 23.851s to open a DB with 2 billion sorted key-value entries.